[project]
name = "mlx-omni-server"
version = "0.5.1"
description = "MLX Omni Server is a server that provides OpenAI-compatible APIs using Apple's MLX framework."
authors = [{ name = "madroid", email = "madroidmaq@gmail.com" }]
requires-python = ">=3.11"
readme = "README.md"
license = "MIT"
keywords = ["mlx", "ai", "agi", "aigc", "server", "openai", "tts", "stt"]
classifiers = [
    "Development Status :: 4 - Beta",
    "Intended Audience :: Developers",
    "Operating System :: OS Independent",
    "Programming Language :: Python :: 3.11",
]
dependencies = [
    # core
    "fastapi>=0.116.1,<0.117",
    "pydantic>=2.9.2,<3",
    "uvicorn>=0.34.0,<0.35",
    "rich>=13.9.4",
    # chat
    "mlx-lm>=0.28.2",
    "python-multipart>=0.0.20,<0.0.21",
    "sse-starlette>=2.1.3,<3",
    "outlines==1.0.4",
    # models
    "huggingface-hub>=0.30",
    # audio
    "f5-tts-mlx>=0.2.5,<0.3",
    "mlx-whisper>=0.4.1",
    "mlx-audio>=0.2.4",
    "numba>=0.57.0",
    # images
<<<<<<< HEAD
    #"mflux>=0.10.0,<0.11",
=======
    "mflux>=0.11.0,<0.12",
>>>>>>> f87b1573
    # embeddings
    "mlx-embeddings>=0.0.3",
]

[project.urls]
Repository = "https://github.com/madroidmaq/mlx-omni-server"

[project.scripts]
mlx-omni-server = "mlx_omni_server.main:start"

[dependency-groups]
dev = [
    "pytest>=8.3.3,<9",
    "httpx>=0.27.2,<0.28",
    "pre-commit>=4.0.1,<5",
    "black>=24.10.0,<25",
    "isort>=5.13.2,<6",
    "weave>=0.51.46,<0.60",
    "openai>=1.97.0",
    "anthropic>=0.57.1",
    # for en_core_web_sm models
    "en-core-web-sm @ https://github.com/explosion/spacy-models/releases/download/en_core_web_sm-3.8.0/en_core_web_sm-3.8.0-py3-none-any.whl",
]

[tool.hatch.build.targets.sdist]
include = ["src/mlx_omni_server"]

[tool.hatch.build.targets.wheel]
include = ["src/mlx_omni_server"]

[tool.hatch.build.targets.wheel.sources]
"src/mlx_omni_server" = "mlx_omni_server"

[build-system]
requires = ["hatchling"]
build-backend = "hatchling.build"

[tool.pytest.ini_options]
log_cli = true
log_cli_level = "INFO"
log_cli_format = "%(asctime)s [%(levelname)8s] %(message)s (%(filename)s:%(lineno)s)"
log_cli_date_format = "%Y-%m-%d %H:%M:%S"<|MERGE_RESOLUTION|>--- conflicted
+++ resolved
@@ -32,11 +32,7 @@
     "mlx-audio>=0.2.4",
     "numba>=0.57.0",
     # images
-<<<<<<< HEAD
-    #"mflux>=0.10.0,<0.11",
-=======
     "mflux>=0.11.0,<0.12",
->>>>>>> f87b1573
     # embeddings
     "mlx-embeddings>=0.0.3",
 ]
